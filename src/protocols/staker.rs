use crate::services::storage::SharedStorage;
use blkstructs::{Block, StakeMapping, Transaction, STAKE_EPOCH};
use melnet::Request;
use smol::channel::{Receiver, Sender};
use smol::prelude::*;
use std::{
    net::SocketAddr,
    sync::Arc,
    time::{Duration, SystemTime, SystemTimeError},
};
<<<<<<< HEAD
=======

use crate::{common::insecure_testnet_keygen, SharedStorage};
use blkstructs::{Block, StakeMapping, Transaction, STAKE_EPOCH};
use melnet::Request;
use smol::channel::{Receiver, Sender};
use smol::prelude::*;
>>>>>>> 8af1187d
use symphonia::Decider;
use tmelcrypt::{Ed25519PK, Ed25519SK};

const NETNAME: &str = "testnet-staker";

/// This encapsulates the staker-specific peer-to-peer. At the moment it's very naive, directly using symphonia with blocks, but it can be improved without disrupting the rest of the code.
pub struct StakerProtocol {
    _network_task: smol::Task<()>,
}

impl StakerProtocol {
    /// Creates a new instance of the staker protocol.
    pub fn new(
        addr: SocketAddr,
        bootstrap: Vec<SocketAddr>,
        state: SharedStorage,
        my_sk: Ed25519SK,
    ) -> anyhow::Result<Self> {
        let network = melnet::NetState::new_with_name(NETNAME);
        for addr in bootstrap {
            network.add_route(addr);
        }
        network.add_route(addr);
        let responder = StakerResponder::new(network.clone(), state, my_sk);
        network.register_verb("symphonia", responder);
        let _network_task = smolscale::spawn(async move {
            network
                .run_server(smol::net::TcpListener::bind(addr).await.unwrap())
                .await
        });
        Ok(Self { _network_task })
    }
}

struct StakerResponder {
    storage: SharedStorage,
    send_input: Sender<symphonia::SignedMessage>,
}

impl StakerResponder {
    fn new(network: melnet::NetState, storage: SharedStorage, my_sk: Ed25519SK) -> Self {
        let (send_input, recv_input) = smol::channel::unbounded();
        smolscale::spawn(staker_loop(network, storage.clone(), recv_input, my_sk)).detach();
        Self {
            storage,
            send_input,
        }
    }
}

async fn staker_loop(
    network: melnet::NetState,
    storage: SharedStorage,
    recv_input: Receiver<symphonia::SignedMessage>,
    my_sk: Ed25519SK,
) -> anyhow::Result<()> {
    loop {
        next_consensus_time().await;
        let proposal = Arc::new(storage.read().curr_state.clone().finalize());
        let height = proposal.inner_ref().height;
        let stakes: StakeMapping = proposal.inner_ref().stakes.clone();
        // create a configuration
        let symphonia_config = symphonia::Config {
            // sender weight is computed by using the stake mapping
            sender_weight: {
                let stakes = stakes.clone();
                Arc::new(move |pk: Ed25519PK| {
                    // look up in the stake info
                    stakes.vote_power(height / STAKE_EPOCH, pk)
                })
            },
            // view_leader right now is hardcoded
            view_leader: { Arc::new(move |_view: u64| insecure_testnet_keygen(0).0) },
            is_valid_prop: {
                Arc::new(|_prop_msg: &[u8]| {
                    log::debug!("is_valid_prop forcing true");
                    true
                })
            },
            gen_proposal: {
                let blk = proposal.to_block();
                Arc::new(move || bincode::serialize(&blk).unwrap())
            },
            my_sk,
            my_pk: my_sk.to_public(),
        };
        let machine = symphonia::Machine::new(symphonia_config);
        let pacemaker = symphonia::Pacemaker::new(machine);
        // drive the pacemaker
        enum Evt {
            Incoming(symphonia::SignedMessage),
            Outgoing(symphonia::DestMsg),
            Decision(symphonia::QuorumCert),
            OobDecision,
        }
        let decision = loop {
            let incoming_evt = async {
                let msg = recv_input.recv().await?;
                Ok::<_, anyhow::Error>(Evt::Incoming(msg))
            };
            let outgoing_evt = async {
                let msg = pacemaker.next_output().await;
                Ok(Evt::Outgoing(msg))
            };
            let decision_evt = async {
                let decision = pacemaker.decision().await;
                Ok::<_, anyhow::Error>(Evt::Decision(decision))
            };
            let oob_evt = async {
                loop {
                    let last_blk = storage.read().last_block();
                    if let Some(last_blk) = last_blk {
                        if last_blk.inner().header().height >= height {
                            log::warn!("symphonia cancelled out of band");
                            break Ok::<_, anyhow::Error>(Evt::OobDecision);
                        }
                    }
                    smol::Timer::after(Duration::from_millis(100)).await;
                }
            };
            let evt: Evt = decision_evt
                .or(incoming_evt)
                .or(outgoing_evt)
                .or(oob_evt)
                .await?;
            match evt {
                Evt::Incoming(msg) => pacemaker.process_input(msg),
                Evt::Outgoing(dmsg) => {
                    smolscale::spawn(symphonia_mcast(network.clone(), dmsg)).detach()
                }
                Evt::Decision(decision) => break Some(decision),
                Evt::OobDecision => break None,
            }
        };
        // DECISION!
        if let Some(decision) = decision {
            log::debug!("DECISION REACHED! Committing to storage...");
            let blk: Block = bincode::deserialize(&decision.node.prop)
                .expect("symphonia decided on an invalidly formatted block");
            storage
                .write()
                .apply_block(blk, decision)
                .expect("unable to apply just-decided block to storage!");
        }
    }
}

/// multicasts a message
#[tracing::instrument(skip(network, dmsg))]
async fn symphonia_mcast(
    network: melnet::NetState,
    dmsg: symphonia::DestMsg,
) -> anyhow::Result<()> {
    // TODO: more intelligent routing
    let (_dest, msg) = dmsg;
    for route in network.routes() {
        log::debug!("mcast {:?} to {}", msg.msg.phase, route);
        smolscale::spawn(melnet::g_client().request::<_, ()>(
            route,
            NETNAME,
            "symphonia",
            msg.clone(),
        ))
        .detach();
    }
    Ok(())
}

impl melnet::Responder<symphonia::SignedMessage, ()> for StakerResponder {
    fn respond(&mut self, req: Request<symphonia::SignedMessage, ()>) {
        let _ = self.send_input.try_send(req.body.clone());
        req.respond(Ok(()))
    }
}

/// Wait until the next consensus
async fn next_consensus_time() {
    let now_unix = SystemTime::now()
        .duration_since(std::time::UNIX_EPOCH)
        .unwrap();
    let cons_unix = Duration::from_secs((now_unix.as_secs() / 30 + 1) * 30);
    assert!(cons_unix > now_unix);
    log::debug!("waiting till next consensus time {}", cons_unix.as_secs());
    while SystemTime::now()
        .duration_since(std::time::UNIX_EPOCH)
        .unwrap()
        < cons_unix
    {
        // wait in a loop to wait "clock time" rather than real time
        smol::Timer::after(Duration::from_secs(1)).await;
    }
}

// TODO: where does this test go?
// async fn test_stakeholder(sh_no: usize, auditor: Auditor, storage: Arc<RwLock<Storage>>) {
//     log::info!("testnet stakeholder {}", sh_no);
//     let socket_addr = "0.0.0.0:0".to_socket_addrs().unwrap().next().unwrap();
//     let _actor = Stakeholder::new(
//         socket_addr,
//         auditor,
//         storage,
//         if sh_no == 0 {
//             insecure_testnet_keygen(sh_no).1
//         } else {
//             tmelcrypt::ed25519_keygen().1
//         },
//     )
//     .await
//     .unwrap();
//     // block forever now
//     loop {
//         Timer::after(Duration::from_secs(10000000)).await;
//     }
// }<|MERGE_RESOLUTION|>--- conflicted
+++ resolved
@@ -8,15 +8,6 @@
     sync::Arc,
     time::{Duration, SystemTime, SystemTimeError},
 };
-<<<<<<< HEAD
-=======
-
-use crate::{common::insecure_testnet_keygen, SharedStorage};
-use blkstructs::{Block, StakeMapping, Transaction, STAKE_EPOCH};
-use melnet::Request;
-use smol::channel::{Receiver, Sender};
-use smol::prelude::*;
->>>>>>> 8af1187d
 use symphonia::Decider;
 use tmelcrypt::{Ed25519PK, Ed25519SK};
 
@@ -89,7 +80,7 @@
                 })
             },
             // view_leader right now is hardcoded
-            view_leader: { Arc::new(move |_view: u64| insecure_testnet_keygen(0).0) },
+            view_leader: { Arc::new(move |_view: u64| stakes.val_iter().next().unwrap().pubkey) },
             is_valid_prop: {
                 Arc::new(|_prop_msg: &[u8]| {
                     log::debug!("is_valid_prop forcing true");
@@ -110,7 +101,6 @@
             Incoming(symphonia::SignedMessage),
             Outgoing(symphonia::DestMsg),
             Decision(symphonia::QuorumCert),
-            OobDecision,
         }
         let decision = loop {
             let incoming_evt = async {
@@ -125,55 +115,38 @@
                 let decision = pacemaker.decision().await;
                 Ok::<_, anyhow::Error>(Evt::Decision(decision))
             };
-            let oob_evt = async {
-                loop {
-                    let last_blk = storage.read().last_block();
-                    if let Some(last_blk) = last_blk {
-                        if last_blk.inner().header().height >= height {
-                            log::warn!("symphonia cancelled out of band");
-                            break Ok::<_, anyhow::Error>(Evt::OobDecision);
-                        }
-                    }
-                    smol::Timer::after(Duration::from_millis(100)).await;
-                }
-            };
-            let evt: Evt = decision_evt
-                .or(incoming_evt)
-                .or(outgoing_evt)
-                .or(oob_evt)
-                .await?;
+            let evt: Evt = decision_evt.or(incoming_evt).or(outgoing_evt).await?;
             match evt {
                 Evt::Incoming(msg) => pacemaker.process_input(msg),
                 Evt::Outgoing(dmsg) => {
                     smolscale::spawn(symphonia_mcast(network.clone(), dmsg)).detach()
                 }
-                Evt::Decision(decision) => break Some(decision),
-                Evt::OobDecision => break None,
+                Evt::Decision(decision) => break decision,
             }
         };
         // DECISION!
-        if let Some(decision) = decision {
-            log::debug!("DECISION REACHED! Committing to storage...");
-            let blk: Block = bincode::deserialize(&decision.node.prop)
-                .expect("symphonia decided on an invalidly formatted block");
-            storage
-                .write()
-                .apply_block(blk, decision)
-                .expect("unable to apply just-decided block to storage!");
-        }
+        log::debug!("DECISION REACHED! Committing to storage...");
+        let blk: Block = bincode::deserialize(&decision.node.prop)
+            .expect("symphonia decided on an invalidly formatted block");
+        storage
+            .write()
+            .apply_block(blk, decision)
+            .expect("unable to apply just-decided block to storage!");
     }
 }
 
 /// multicasts a message
-#[tracing::instrument(skip(network, dmsg))]
 async fn symphonia_mcast(
     network: melnet::NetState,
     dmsg: symphonia::DestMsg,
 ) -> anyhow::Result<()> {
     // TODO: more intelligent routing
     let (_dest, msg) = dmsg;
+    if msg.msg.phase == symphonia::Phase::Prepare {
+        log::debug!("waiting a bit for prepare");
+        smol::Timer::after(Duration::from_secs(1)).await;
+    }
     for route in network.routes() {
-        log::debug!("mcast {:?} to {}", msg.msg.phase, route);
         smolscale::spawn(melnet::g_client().request::<_, ()>(
             route,
             NETNAME,
@@ -208,26 +181,4 @@
         // wait in a loop to wait "clock time" rather than real time
         smol::Timer::after(Duration::from_secs(1)).await;
     }
-}
-
-// TODO: where does this test go?
-// async fn test_stakeholder(sh_no: usize, auditor: Auditor, storage: Arc<RwLock<Storage>>) {
-//     log::info!("testnet stakeholder {}", sh_no);
-//     let socket_addr = "0.0.0.0:0".to_socket_addrs().unwrap().next().unwrap();
-//     let _actor = Stakeholder::new(
-//         socket_addr,
-//         auditor,
-//         storage,
-//         if sh_no == 0 {
-//             insecure_testnet_keygen(sh_no).1
-//         } else {
-//             tmelcrypt::ed25519_keygen().1
-//         },
-//     )
-//     .await
-//     .unwrap();
-//     // block forever now
-//     loop {
-//         Timer::after(Duration::from_secs(10000000)).await;
-//     }
-// }+}