--- conflicted
+++ resolved
@@ -2,17 +2,11 @@
 // For structs which don't have serialization support
 // build the structure manually or use a custom function with sub-factories where appropriate.
 
-<<<<<<< HEAD
-use crate::melvm;
-use crate::{
-    CoinData, CoinDataHeight, CoinID, ProposerAction, StakeDoc, Transaction, TxKind, DENOM_TMEL,
-=======
 use std::collections::HashMap;
 
 use crate::{
     melvm, Block, CoinData, CoinDataHeight, CoinID, GenesisConfig, Header, ProposerAction,
     StakeDoc, Transaction, TxKind, DENOM_TMEL,
->>>>>>> d215d91b
 };
 
 beaver::define! {
@@ -74,7 +68,6 @@
     }
 }
 
-<<<<<<< HEAD
 // beaver::define! {
 //     pub HeaderFactory (Header) {
 //         previous -> |_| tmelcrypt::HashVal::random(),
@@ -86,25 +79,9 @@
 //         fee_multiplier -> |n| n as u128,
 //         dosc_speed ->  |n| n as u128,
 //         pools_hash -> |_| tmelcrypt::HashVal::random(),
-//         stake_doc_hash -> |_| tmelcrypt::HashVal::random(),
+//         stake_hash -> |_| tmelcrypt::HashVal::random(),
 //     }
 // }
-=======
-beaver::define! {
-    pub HeaderFactory (Header) {
-        previous -> |_| tmelcrypt::HashVal::random(),
-        height -> |n| n as u64,
-        history_hash -> |_| tmelcrypt::HashVal::random(),
-        coins_hash -> |_| tmelcrypt::HashVal::random(),
-        transactions_hash -> |_| tmelcrypt::HashVal::random(),
-        fee_pool -> |n| n as u128,
-        fee_multiplier -> |n| n as u128,
-        dosc_speed ->  |n| n as u128,
-        pools_hash -> |_| tmelcrypt::HashVal::random(),
-        stakes_hash -> |_| tmelcrypt::HashVal::random(),
-    }
-}
->>>>>>> d215d91b
 
 // beaver::define! {
 //     pub BlockFactory (Block) {
