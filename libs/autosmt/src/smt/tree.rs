--- conflicted
+++ resolved
@@ -31,26 +31,6 @@
 //         }
 //     }
 
-<<<<<<< HEAD
-    /// Sets the binding for a key, returning a new tree.
-    pub fn set(&self, key: [u8; 32], value: &[u8]) -> Self {
-        Tree {
-            root: Arc::new(self.root.set_by_path(key, &merk::key_to_path(key), value)),
-        }
-    }
-    /// Obtains the binding for a key, returning the proof.
-    pub fn get(&self, key: [u8; 32]) -> (Option<Vec<u8>>, FullProof) {
-        let path = merk::key_to_path(key);
-        let (vec, proof) = self.root.get_by_path_rev(&path, key);
-        let vec = if vec.is_empty() { vec![] } else { vec };
-        let proof = proof.into_iter().rev().collect();
-        if vec.is_empty() {
-            (None, FullProof(proof))
-        } else {
-            (Some(vec), FullProof(proof))
-        }
-    }
-=======
 //     /// Sets the binding for a key, returning a new tree.
 //     pub fn set(&self, key: [u8; 32], value: &[u8]) -> Self {
 //         Tree {
@@ -69,7 +49,6 @@
 //             (Some(vec), FullProof(proof))
 //         }
 //     }
->>>>>>> 1d3106fd
 
 //     /// Gets the root hash.
 //     pub fn root_hash(&self) -> [u8; 32] {
