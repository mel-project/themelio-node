<<<<<<< HEAD
use std::{collections::BTreeMap, net::SocketAddr, sync::Arc, time::Duration};
=======
use std::{
    collections::BTreeMap,
    net::SocketAddr,
    time::{Duration, Instant},
};
>>>>>>> b0f41907

use autosmt::CompressedProof;
use blkstructs::{ConsensusProof, NetID, Transaction};

use melnet::MelnetError;
use neosymph::TxLookup;
use nodeprot::{AbbreviatedBlock, NodeClient, NodeResponder, NodeServer, StateSummary, Substate};
use smol::{channel::Receiver, net::TcpListener};
use tmelcrypt::HashVal;

use crate::services::storage::SharedStorage;

use super::blksync;

mod fastsync;

/// This encapsulates the node peer-to-peer for both auditors and stakers..
pub struct NodeProtocol {
    _network_task: smol::Task<()>,
    _blksync_task: smol::Task<()>,
}

pub const NODE_NETNAME: &str = "testnet-node";

impl NodeProtocol {
    /// Creates a new AuditorProtocol listening on the given address with the given AuditorState.
    pub fn new(addr: SocketAddr, bootstrap: Vec<SocketAddr>, storage: SharedStorage) -> Self {
        let network = melnet::NetState::new_with_name(NODE_NETNAME);
        for addr in bootstrap {
            network.add_route(addr);
        }
        network.add_route(addr);
        let responder = AuditorResponder::new(storage.clone());
        network.register_verb("node", NodeResponder::new(responder));
        let _network_task = smolscale::spawn({
            let network = network.clone();
            async move {
                let listener = TcpListener::bind(addr).await.unwrap();
                network.run_server(listener).await;
            }
        });
        let _blksync_task = smolscale::spawn(blksync_loop(network, storage));
        Self {
            _network_task,
            _blksync_task,
        }
    }
}

#[tracing::instrument(skip(network, state))]
async fn blksync_loop(network: melnet::NetState, state: SharedStorage) {
    let tag = || format!("blksync@{:?}", state.read().highest_state().header().height);
    loop {
        let random_peer = network.routes().first().cloned();
        if let Some(peer) = random_peer {
            log::trace!("{}: picked random peer {} for blksync", tag(), peer);
            let last_state = state.read().highest_state();
            let res = blksync::sync_state(peer, last_state.inner_ref().height + 1, |tx| {
                state.read().mempool().lookup(tx)
            })
            .await;
            match res {
                Err(e) => {
                    log::trace!("{}: failed to blksync with {}: {:?}", tag(), peer, e);
                }
                Ok(blocks) => {
                    for (blk, cproof) in blocks {
                        let res = state.write().apply_block(blk.clone(), cproof);
                        if res.is_err() {
                            log::warn!(
                                "{}: failed to apply block {} from other node",
                                tag(),
                                blk.header.height
                            );
                            break;
                        }
                    }
                }
            }
        }
        smol::Timer::after(Duration::from_millis(1000)).await;
    }
}

struct AuditorResponder {
    storage: SharedStorage,
}

impl NodeServer for AuditorResponder {
    fn send_tx(&self, state: melnet::NetState, tx: Transaction) -> melnet::Result<()> {
        self.storage
            .write()
            .mempool_mut()
            .apply_transaction(&tx)
            .map_err(|e| MelnetError::Custom(e.to_string()))?;
        log::debug!(
            "txhash {:?} successfully inserted, gonna propagate now",
            tx.hash_nosigs()
        );
        log::debug!("about to broadcast txhash {:?}", tx.hash_nosigs());
        for neigh in state.routes().iter().take(4).cloned() {
            let tx = tx.clone();
            log::debug!("bcast {:?} => {:?}", tx.hash_nosigs(), neigh);
            smolscale::spawn(
                async move { NodeClient::new(NetID::Testnet, neigh).send_tx(tx).await },
            )
            .detach();
        }
        Ok(())
    }

    fn get_abbr_block(&self, height: u64) -> melnet::Result<(AbbreviatedBlock, ConsensusProof)> {
        let storage = self.storage.read();
        let state = storage
            .get_state(height)
            .ok_or_else(|| MelnetError::Custom(format!("block {} not confirmed yet", height)))?;
        let proof = storage
            .get_consensus(height)
            .ok_or_else(|| MelnetError::Custom(format!("block {} not confirmed yet", height)))?;
        Ok((AbbreviatedBlock::from_state(&state), proof))
    }

    fn get_summary(&self) -> melnet::Result<StateSummary> {
        let start = Instant::now();
        let storage = self.storage.read();
        let highest = storage.highest_state();
        let proof = storage
            .get_consensus(highest.header().height)
            .unwrap_or_default();
        dbg!(start.elapsed());
        Ok(StateSummary {
            netid: NetID::Testnet,
            height: self.storage.read().highest_height(),
            header: highest.header(),
            proof,
        })
    }

    fn get_smt_branch(
        &self,
        height: u64,
        elem: Substate,
        key: HashVal,
    ) -> melnet::Result<(Vec<u8>, CompressedProof)> {
        let state =
            self.storage.read().get_state(height).ok_or_else(|| {
                MelnetError::Custom(format!("block {} not confirmed yet", height))
            })?;
        let tree = match elem {
            Substate::Coins => &state.inner_ref().coins.mapping,
            Substate::History => &state.inner_ref().history.mapping,
            Substate::Pools => &state.inner_ref().pools.mapping,
            Substate::Stakes => &state.inner_ref().stakes.mapping,
            Substate::Transactions => &state.inner_ref().transactions.mapping,
        };
        let (v, proof) = tree.get(key);
        Ok((v, proof.compress()))
    }

    fn get_stakers_raw(&self, height: u64) -> melnet::Result<BTreeMap<HashVal, Vec<u8>>> {
        let state =
            self.storage.read().get_state(height).ok_or_else(|| {
                MelnetError::Custom(format!("block {} not confirmed yet", height))
            })?;
        let mut accum = BTreeMap::new();
        for (k, v) in state.inner_ref().stakes.mapping.iter() {
            accum.insert(k, v);
        }
        Ok(accum)
    }
}

impl AuditorResponder {
    fn new(storage: SharedStorage) -> Self {
        Self { storage }
    }
}

/// CSP process that processes transaction broadcasts sequentially. Many are spawned to increase concurrency.
#[tracing::instrument(skip(network, recv_tx_bcast))]
async fn tx_bcast(network: melnet::NetState, recv_tx_bcast: Receiver<Transaction>) -> Option<()> {
    loop {
        let to_cast = recv_tx_bcast.recv().await.ok()?;
        log::debug!("about to broadcast txhash {:?}", to_cast.hash_nosigs());
        for neigh in network.routes().iter().take(4).cloned() {
            log::debug!("bcast {:?} => {:?}", to_cast.hash_nosigs(), neigh);
            smolscale::spawn(melnet::g_client().request::<_, ()>(
                neigh,
                NODE_NETNAME,
                "send_tx",
                to_cast.clone(),
            ))
            .detach();
        }
    }
}<|MERGE_RESOLUTION|>--- conflicted
+++ resolved
@@ -1,12 +1,8 @@
-<<<<<<< HEAD
-use std::{collections::BTreeMap, net::SocketAddr, sync::Arc, time::Duration};
-=======
 use std::{
     collections::BTreeMap,
     net::SocketAddr,
     time::{Duration, Instant},
 };
->>>>>>> b0f41907
 
 use autosmt::CompressedProof;
 use blkstructs::{ConsensusProof, NetID, Transaction};
