--- conflicted
+++ resolved
@@ -1,16 +1,6 @@
 use crate::context::ExecutionContext;
 use crate::executor::CommandExecutor;
 use crate::shell::command::ShellCommand;
-<<<<<<< HEAD
-use crate::shell::output::{
-    print_command_error, print_exit_message, print_readline_error, print_shell_exit,
-    print_shell_help,
-};
-use crate::shell::prompt::{format_prompt, read_shell_command};
-use crate::shell::sub_runner::WalletSubShellRunner;
-use crate::utils::context::ExecutionContext;
-use crate::utils::executor::CommandExecutor;
-=======
 use crate::shell::common::print_error;
 use crate::shell::common::read_line;
 use crate::shell::sub_runner::WalletSubShellRunner;
@@ -19,7 +9,6 @@
 use anyhow::Error;
 use colored::Colorize;
 use std::convert::TryFrom;
->>>>>>> 1e9ffefa
 
 /// Run an wallet_shell command given an execution context
 /// This is for end users to create and show wallets
@@ -36,17 +25,9 @@
     /// Run wallet_shell commands from user input until user exits.
     pub(crate) async fn run(&self) -> anyhow::Result<()> {
         // Format user prompt.
-<<<<<<< HEAD
-        let formatted_prompt = format_prompt(&self.context.version);
-
-        loop {
-            let prompt_input = read_shell_command(&formatted_prompt).await;
-
-=======
         let formatted_prompt = self.format_prompt();
 
         loop {
->>>>>>> 1e9ffefa
             // Get command from user input.
             let prompt_input = self.read_command(&formatted_prompt).await;
 
@@ -68,17 +49,6 @@
             }
         }
     }
-<<<<<<< HEAD
-    async fn dispatch(&self, cmd: &ShellCommand) -> anyhow::Result<()> {
-        let ce = CommandExecutor::new(self.context.clone());
-
-        match &cmd {
-            ShellCommand::CreateWallet(wallet_name) => {
-                ce.create_wallet(wallet_name).await?;
-            }
-            ShellCommand::ShowWallets => {
-                ce.show_wallets().await?;
-=======
 
     /// Dispatch and process a single shell command and print result to std error.
     async fn dispatch(&self, cmd: &ShellCommand) -> anyhow::Result<()> {
@@ -92,23 +62,15 @@
             ShellCommand::ShowWallets => {
                 let info = ce.show_wallets().await?;
                 info.print(std_err);
->>>>>>> 1e9ffefa
             }
             ShellCommand::OpenWallet(wallet_name, secret) => {
                 self.open_wallet(wallet_name, secret).await?;
             }
             ShellCommand::Help => {
-<<<<<<< HEAD
-                print_shell_help();
-            }
-            ShellCommand::Exit => {
-                print_shell_exit();
-=======
                 self.print_help();
             }
             ShellCommand::Exit => {
                 self.print_exit();
->>>>>>> 1e9ffefa
             }
         }
         Ok(())
@@ -120,8 +82,6 @@
         runner.run().await?;
         Ok(())
     }
-<<<<<<< HEAD
-=======
 
     /// Show exit message.
     fn print_exit(&self) {
@@ -164,5 +124,4 @@
         ];
         prompt_stack.join(" ")
     }
->>>>>>> 1e9ffefa
 }