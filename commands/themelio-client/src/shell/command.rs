--- conflicted
+++ resolved
@@ -35,15 +35,9 @@
 #[serde(rename_all = "kebab-case")]
 pub enum SubShellCommand {
     Faucet(Amount, Denom),
-<<<<<<< HEAD
-    // Deposit(String, String, String, String),
-    // Withdraw(String, String, String, String),
-    // Swap(String, String),
-=======
     Deposit(String, String, String, String),
     Withdraw(String, String, String, String),
     Swap(String, String),
->>>>>>> 1e9ffefa
     SendCoins(Dest, Amount, Denom),
     AddCoins(CoinIdentifier),
     ShowBalance,
