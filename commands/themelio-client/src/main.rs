use std::{convert::TryInto, io, sync::Arc};

<<<<<<< HEAD
use erased_serde::Serializer;
=======
use erased_serde::{Serialize, Serializer};
use executor::CommandExecutor;
>>>>>>> 1e9ffefa
use nodeprot::ValClient;
use storage::SledMap;
use structopt::StructOpt;
use tmelcrypt::HashVal;

use crate::config::{DEFAULT_TRUST_HEADER_HASH, DEFAULT_TRUST_HEIGHT};
<<<<<<< HEAD
=======
use crate::context::ExecutionContext;
>>>>>>> 1e9ffefa
use crate::opts::{ClientOpts, ClientSubOpts, WalletUtilsCommand};
use crate::shell::runner::WalletShellRunner;
use crate::wallet::data::WalletData;

mod config;
mod context;
mod executor;
mod opts;
mod shell;
mod wallet;

/// Parse options from input arguments and asynchronously dispatch associated command.
fn main() {
    smolscale::block_on(async move {
        let opts: ClientOpts = ClientOpts::from_args();
        dispatch(opts).await.expect("Failed to execute command");
    });
}

<<<<<<< HEAD
/// Either start the wallet shell or execute a wallet utils command.
=======
/// Open an interactive wallet shell or execute a wallet utils command using input options.
>>>>>>> 1e9ffefa
async fn dispatch(opts: ClientOpts) -> anyhow::Result<()> {
    // Initialize execution context
    let version = env!("CARGO_PKG_VERSION").to_string();
    let network = blkstructs::NetID::Testnet;
    let host = opts.host;
    let sled_map = SledMap::<String, WalletData>::new(
        sled::open(&opts.database)?.open_tree(b"wallet_storage")?,
    );
    let database = Arc::new(sled_map);
    let sleep_sec = opts.sleep_sec;
    let client = ValClient::new(network, host);
    client.trust(
        DEFAULT_TRUST_HEIGHT,
        HashVal(hex::decode(DEFAULT_TRUST_HEADER_HASH)?.try_into().unwrap()),
    );
    let context = ExecutionContext {
        version,
        network,
        host,
        database,
        sleep_sec,
        client,
    };

    // Run in either wallet shell or utils mode.
    match opts.sub_opts {
        ClientSubOpts::WalletShell => {
            let runner = WalletShellRunner::new(context);
            runner.run().await?
        }
        ClientSubOpts::WalletUtils(cmd) => {
            let executor = CommandExecutor::new(context);

            // Execute command and get serializable results
<<<<<<< HEAD
            let ser = match cmd {
=======
            let ser: Box<dyn Serialize> = match cmd {
>>>>>>> 1e9ffefa
                WalletUtilsCommand::CreateWallet { wallet_name } => {
                    let info = executor.create_wallet(&wallet_name).await?;
                    Box::new(info) as Box<dyn Serialize>
                }
                WalletUtilsCommand::Faucet {
                    wallet_name,
                    secret,
                    amount,
                    unit,
<<<<<<< HEAD
                } => executor.faucet(&wallet_name, &secret, &amount, &unit).await,
                // WalletUtilsCommand::SendCoins { wallet_name, secret, address, amount, unit } => {
                //     executor.send_coins(&wallet_name, &secret, &address, &amount, &unit).await
                // }
                // WalletUtilsCommand::AddCoins { .. } => {}
                // WalletUtilsCommand::ShowBalance { .. } => {}
                // WalletUtilsCommand::ShowWallets => {}
                _ => todo!("not impl"),
            }?;
=======
                } => {
                    let info = executor
                        .faucet(&wallet_name, &secret, &amount, &unit)
                        .await?;
                    Box::new(info) as Box<dyn Serialize>
                }
                WalletUtilsCommand::SendCoins {
                    wallet_name,
                    secret,
                    address,
                    amount,
                    unit,
                } => {
                    let info = executor
                        .send_coins(&wallet_name, &secret, &address, &amount, &unit)
                        .await?;
                    Box::new(info) as Box<dyn Serialize>
                }
                WalletUtilsCommand::AddCoins {
                    wallet_name,
                    secret,
                    coin_id,
                } => {
                    let info = executor.add_coins(&wallet_name, &secret, &coin_id).await?;
                    Box::new(info) as Box<dyn Serialize>
                }
                WalletUtilsCommand::ShowBalance {
                    wallet_name,
                    secret,
                } => {
                    let info = executor.show_balance(&wallet_name, &secret).await?;
                    Box::new(info) as Box<dyn Serialize>
                }
                WalletUtilsCommand::ShowWallets => {
                    let info = executor.show_wallets().await?;
                    Box::new(info) as Box<dyn Serialize>
                }
                WalletUtilsCommand::DepositCoins {
                    wallet_name,
                    secret,
                    cov_hash_a,
                    amount_a,
                    cov_hash_b,
                    amount_b,
                } => {
                    let info = executor
                        .deposit(
                            &wallet_name,
                            &secret,
                            &cov_hash_a,
                            &amount_a,
                            &cov_hash_b,
                            &amount_b,
                        )
                        .await?;
                    Box::new(info) as Box<dyn Serialize>
                }
                WalletUtilsCommand::WithdrawCoins {
                    wallet_name,
                    secret,
                    cov_hash_a,
                    amount_a,
                    cov_hash_b,
                    amount_b,
                } => {
                    let info = executor
                        .withdraw(
                            &wallet_name,
                            &secret,
                            &cov_hash_a,
                            &amount_a,
                            &cov_hash_b,
                            &amount_b,
                        )
                        .await?;
                    Box::new(info) as Box<dyn Serialize>
                }
                WalletUtilsCommand::SwapCoins {
                    wallet_name,
                    secret,
                    cov_hash,
                    amount,
                } => {
                    let info = executor
                        .swap(&wallet_name, &secret, &cov_hash, &amount)
                        .await?;
                    Box::new(info) as Box<dyn Serialize>
                }
            };
>>>>>>> 1e9ffefa

            // Show results serialized as JSON
            let json = &mut serde_json::Serializer::new(io::stdout());
            ser.erased_serialize(&mut Serializer::erase(json))?;
        }
    }

    Ok(())
}<|MERGE_RESOLUTION|>--- conflicted
+++ resolved
@@ -1,21 +1,14 @@
 use std::{convert::TryInto, io, sync::Arc};
 
-<<<<<<< HEAD
-use erased_serde::Serializer;
-=======
 use erased_serde::{Serialize, Serializer};
 use executor::CommandExecutor;
->>>>>>> 1e9ffefa
 use nodeprot::ValClient;
 use storage::SledMap;
 use structopt::StructOpt;
 use tmelcrypt::HashVal;
 
 use crate::config::{DEFAULT_TRUST_HEADER_HASH, DEFAULT_TRUST_HEIGHT};
-<<<<<<< HEAD
-=======
 use crate::context::ExecutionContext;
->>>>>>> 1e9ffefa
 use crate::opts::{ClientOpts, ClientSubOpts, WalletUtilsCommand};
 use crate::shell::runner::WalletShellRunner;
 use crate::wallet::data::WalletData;
@@ -35,11 +28,7 @@
     });
 }
 
-<<<<<<< HEAD
-/// Either start the wallet shell or execute a wallet utils command.
-=======
 /// Open an interactive wallet shell or execute a wallet utils command using input options.
->>>>>>> 1e9ffefa
 async fn dispatch(opts: ClientOpts) -> anyhow::Result<()> {
     // Initialize execution context
     let version = env!("CARGO_PKG_VERSION").to_string();
@@ -74,11 +63,7 @@
             let executor = CommandExecutor::new(context);
 
             // Execute command and get serializable results
-<<<<<<< HEAD
-            let ser = match cmd {
-=======
             let ser: Box<dyn Serialize> = match cmd {
->>>>>>> 1e9ffefa
                 WalletUtilsCommand::CreateWallet { wallet_name } => {
                     let info = executor.create_wallet(&wallet_name).await?;
                     Box::new(info) as Box<dyn Serialize>
@@ -88,17 +73,6 @@
                     secret,
                     amount,
                     unit,
-<<<<<<< HEAD
-                } => executor.faucet(&wallet_name, &secret, &amount, &unit).await,
-                // WalletUtilsCommand::SendCoins { wallet_name, secret, address, amount, unit } => {
-                //     executor.send_coins(&wallet_name, &secret, &address, &amount, &unit).await
-                // }
-                // WalletUtilsCommand::AddCoins { .. } => {}
-                // WalletUtilsCommand::ShowBalance { .. } => {}
-                // WalletUtilsCommand::ShowWallets => {}
-                _ => todo!("not impl"),
-            }?;
-=======
                 } => {
                     let info = executor
                         .faucet(&wallet_name, &secret, &amount, &unit)
@@ -188,7 +162,6 @@
                     Box::new(info) as Box<dyn Serialize>
                 }
             };
->>>>>>> 1e9ffefa
 
             // Show results serialized as JSON
             let json = &mut serde_json::Serializer::new(io::stdout());
